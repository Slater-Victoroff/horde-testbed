--- conflicted
+++ resolved
@@ -59,7 +59,6 @@
 #     },
 # ]
 
-<<<<<<< HEAD
 EXPERIMENTS += [
     {
         "name": "fire-circle",
@@ -83,11 +82,6 @@
 
 # EXPERIMENTS += [
 #     {
-#         "name": "ossim-small-L1-fireball",
-#         "dataset": "VFX/stylized_flame/fireball01",
-=======
-# EXPERIMENTS += [
-#     {
 #         "name": "AnimationTest",
 #         "dataset": "VFX/DemoAnim",
 #         "config": {
@@ -109,29 +103,6 @@
 
 # EXPERIMENTS += [
 #     {
-#         "name": "AnimationTestBigger",
-#         "dataset": "VFX/DemoAnim",
->>>>>>> 3679229e
-#         "config": {
-#             "latent_dim": 0,
-#             "trunk_pos_channels": 2,
-#             "trunk_time_channels": 1,
-<<<<<<< HEAD
-#             "film_pos_channels": 16,
-#             "film_time_channels": 8,
-#             "film_pos_scheme": "spiral",
-#             "film_time_scheme": "spiral",
-#             "film_pos_include_raw": False,
-#             "film_time_include_raw": False,
-#             "prefilm_dims": 32,
-#             "hidden_dim": 32,
-#             "apply_film": [1]
-#         }
-#     },
-# ]
-
-# EXPERIMENTS += [
-#     {
 #         "name": "ossim-small-L1-flame",
 #         "dataset": "VFX/stylized_flame/flame01",
 #         "config": {
@@ -150,19 +121,7 @@
 #         }
 #     },
 # ]
-=======
-#             "film_pos_channels": 64,
-#             "film_time_channels": 8,
-#             "film_pos_scheme": "sinusoidal",
-#             "film_time_scheme": "sinusoidal",
-#             "film_pos_include_raw": True,
-#             "film_time_include_raw": True,
-#             "prefilm_dims": 32,
-#             "hidden_dim": 64,
-#             "apply_film": [1],
-#         }
-#     }
-# ]
+
 
 # EXPERIMENTS += [
 #     {
@@ -226,7 +185,6 @@
         }
     }
 ]
->>>>>>> 3679229e
 
 # EXPERIMENTS += [
 #     {
