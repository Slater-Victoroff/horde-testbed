import os
import time
import json
from datetime import datetime
import time

import torch
import torch.profiler as profiler
import torch.nn as nn
import torch.nn.functional as F
from torch.optim.lr_scheduler import CosineAnnealingLR
from torch.utils.tensorboard import SummaryWriter

from torch.utils.data import DataLoader, TensorDataset
from piq import ssim, SSIMLoss, psnr

from decoders import VFXSpiralNetDecoder, VFXNetPixelDecoder
from losses import DCTLoss, GradientLoss
from make_shader import decoder_to_glsl, compare_decoder_and_shader, save_weights_to_exr
from image_utils import load_images, save_images, generate_comparison_gif
from soap import SOAP


LATENT_IMAGE_CHANNELS = 4 # RGBA


class VFXNet(nn.Module):
    def __init__(self, height, width, decoder_config=None, device='cuda', experiment_name=None, freeze_decoder=False):
        super().__init__()
        self.device = device
        self.experiment_name = experiment_name
        self.height = height
        self.width = width

        self.decoder = VFXSpiralNetDecoder(**decoder_config or {})
        if self.decoder.latent_dim > 0:
            self.latent = nn.Embedding(self.height * self.width, LATENT_IMAGE_CHANNELS)
        self.output_channels = self.decoder.output_channels
        self.freeze_decoder = freeze_decoder
        if self.freeze_decoder:
            for param in self.decoder.parameters():
                param.requires_grad = False
        self._initialize_weights()

    def _initialize_weights(self):
        for module in self.modules():
            if isinstance(module, nn.Linear):
                nn.init.xavier_uniform_(module.weight)
                if module.bias is not None:
                    nn.init.zeros_(module.bias)


    def forward(self, raw_pos, control):
        if self.decoder.latent_dim > 0:
            return self.decoder(raw_pos, control[:, 0:1], self.latent)
        else:
            out = self.decoder(raw_pos, control[:, 0:1])
            return out
    
    def run_patch(self, pos_patch, time_patch):
        flat_raw_pos = pos_patch.view(-1, pos_patch.shape[-1])
        flat_control = time_patch.view(-1, time_patch.shape[-1])

        if self.decoder.latent_dim > 0:
            raise NotImplementedError("Latent images not supported in run_patch")
        else:
            return self.decoder(flat_raw_pos, flat_control).view(*pos_patch.shape[:-1], self.output_channels)

    def full_image(self, time, H=512, W=512):
        x_coords = torch.linspace(0, 1, W, device=self.device)
        y_coords = torch.linspace(0, 1, H, device=self.device)
        grid_y, grid_x = torch.meshgrid(y_coords, x_coords, indexing='ij')
        raw_pos = torch.stack([grid_x, grid_y], dim=-1)
        expanded_time = time.repeat(H, W, 1)

        if self.decoder.latent_dim > 0:
            print("Again, the world has ended.")
            latent = self.latents(control[:, 1].long())
            latent = latent.view(-1, H, W, LATENT_IMAGE_CHANNELS)
            response = self.decoder(raw_pos, expanded_time, latent)
        else:
            flat_pos = raw_pos.view(-1, 2)
            flat_time = expanded_time.view(-1, 1)
            response = self.decoder(flat_pos, flat_time)
        shaped_image = response.view(H, W, self.output_channels)
        return shaped_image


def corresponding_original_frames(sampled_controls, image_tensor, shape, control_tensor):
    """
    Extract original frames that correspond to the sampled control values.
    
    Args:
        sampled_controls: List of control tensors with time values
        image_tensor: Full tensor of all image data
        shape: Tuple of (H, W)
        control_tensor: Full control tensor
    
    Returns:
        List of original frames matching the sampled controls
    """
    H, W = shape
    pixels_per_frame = H * W
    T = control_tensor.shape[0] // pixels_per_frame
    original_frames = []
    
    for control in sampled_controls:
        t = control[0].item()
        frame_idx = min(int(t * (T - 1)), T - 1)
        start = frame_idx * pixels_per_frame
        end = start + pixels_per_frame
        gt_frame = image_tensor[start:end].view(H, W, -1)
        original_frames.append(gt_frame)
    
    return original_frames


def compute_psnr_scores(reconstructed_frames, original_frames):
    """
    Compute PSNR scores between reconstructed frames and original frames.
    
    Args:
        reconstructed_frames: List of reconstructed frames (H, W, C) tensors
        original_frames: List of original frames (H, W, C) tensors
    
    Returns:
        List of PSNR values in dB
    """
    psnr_scores = []
    
    with torch.no_grad():
        for recon, orig in zip(reconstructed_frames, original_frames):
            # Convert to NCHW format for piq.psnr
            recon_img = recon.permute(2, 0, 1).unsqueeze(0)
            orig_img = orig.permute(2, 0, 1).unsqueeze(0)
            
            # Compute PSNR
            psnr_value = psnr(recon_img, orig_img, data_range=1.0)
            psnr_scores.append(psnr_value.item())
    
    return psnr_scores


def log_psnr_info(psnr_scores, sampled_controls, epoch):
    """
    Log PSNR statistics including min, max, and average values with corresponding frame info.
    
    Args:
        psnr_scores: List of PSNR values
        sampled_controls: List of control tensors corresponding to each PSNR score
        epoch: Current epoch number
        
    Returns:
        avg_psnr: Average PSNR value
    """
    avg_psnr = sum(psnr_scores) / len(psnr_scores)
    min_psnr = min(psnr_scores)
    max_psnr = max(psnr_scores)
    min_idx = psnr_scores.index(min_psnr)
    max_idx = psnr_scores.index(max_psnr)
    
    # Get corresponding control values for min/max frames
    min_control = sampled_controls[min_idx]
    max_control = sampled_controls[max_idx]
    min_t = min_control[0].item()
    max_t = max_control[0].item()
    
    print(f"Average PSNR for epoch {epoch}: {avg_psnr:.2f} dB")
    print(f"PSNR stats: min={min_psnr:.2f}dB (t={min_t:.3f}, frame_idx={min_idx}), max={max_psnr:.2f}dB (t={max_t:.3f}, frame_idx={max_idx})")
    
    return avg_psnr


def compute_ssim_scores(
    reconstructed_batch,
    original_frames,
    update=False,
    ssim_loss_fn=None,
    optimizer=None
):
    ssim_scores = []

    if not update:
        torch.set_grad_enabled(False)  # Ensure gradients off for pure evaluation
    else:
        assert ssim_loss_fn is not None, "Must provide SSIM loss function when update=True"
        torch.set_grad_enabled(True)

    for recon, orig in zip(reconstructed_batch, original_frames):
        recon_img = recon.permute(2, 0, 1).unsqueeze(0).detach()
        gt_img = orig.permute(2, 0, 1).unsqueeze(0).detach()

        if update:
            recon_img.requires_grad_(True)
            gt_img.requires_grad_(True)
            loss = ssim_loss_fn(recon_img, gt_img)
            print(f"SSIM Loss: {loss.item()}")
            optimizer.zero_grad()
            loss.backward()
            optimizer.step()
            ssim_scores.append(loss.item())
        else:
            score = 1 - ssim_loss_fn(recon_img, gt_img).item()
            ssim_scores.append(score)

    torch.set_grad_enabled(True)  # reset default
    return ssim_scores


def compute_gradient_scores(
    reconstructed_batch,
    original_frames,
    update=False,
    grad_loss_fn=None,
    optimizer=None
):
    """
    Same API as compute_ssim_scores but runs your gradient loss.
    Returns a list of per-frame grad losses; if update=True, does one
    backward()/step() on the mean grad loss.
    """

    if update:
        assert grad_loss_fn is not None, "Need grad_loss_fn when update=True"
        assert optimizer     is not None, "Need optimizer when update=True"
        torch.set_grad_enabled(True)
    else:
        torch.set_grad_enabled(False)

    total_grad = 0.0
    grad_scores = []

    for recon, gt in zip(reconstructed_batch, original_frames):

        # NCHW tensors
        p = recon.permute(2, 0, 1).unsqueeze(0)
        g = gt.permute(2, 0, 1).unsqueeze(0).detach()

        loss_g = grad_loss_fn(p, g)
        grad_scores.append(loss_g.item())
        if update:
            total_grad += loss_g

    if update:
        mean_grad = total_grad / len(reconstructed_batch)
        optimizer.zero_grad()
        mean_grad.backward()
        optimizer.step()

    torch.set_grad_enabled(True)
    return grad_scores


<<<<<<< HEAD
def train_vfx_model(image_dir, device='cuda', epochs=1000, batch_size=8196, experiment_name=None, decoder_config=None):
    # Load images and create tensors
    image_tensor, raw_pos, control_tensor, shape = load_images(image_dir, device)
    print(f"image_tensor shape: {image_tensor.shape}")
=======
def subsample_random_pixels(num_samples, image_tensor, raw_pos, control_tensor):
    total_pixels = image_tensor.shape[0]
    indices = torch.randperm(total_pixels)[:num_samples]
    return (
        image_tensor[indices],
        raw_pos[indices],
        control_tensor[indices],
    )


class PatchSampler(torch.utils.data.IterableDataset):
    def __init__(self, image_tensor, tile_size=32, batch_size=8, dtype=torch.float32, device='cuda'):
        self.device = device
        self.tile_size = tile_size
        self.margin_size = self.tile_size // 2
        self.image_tensor = image_tensor.permute(0, 3, 1, 2)  # Change to NCHW format
        self.T, self.C, self.H, self.W = self.image_tensor.shape
        
        dx = self.margin_size / self.W
        dy = self.margin_size / self.H
        self.kernel_x = torch.linspace(-dx, dx, tile_size, dtype=image_tensor.dtype, device=device)
        self.kernel_y = torch.linspace(-dy, dy, tile_size, dtype=image_tensor.dtype, device=device)

        self.patch_kernel = torch.stack(torch.meshgrid(self.kernel_y, self.kernel_x, indexing='ij'), dim=-1)  # (tile_size, tile_size, 2)
        self.batch_size = batch_size
        self.dtype = dtype

    def __iter__(self):
        while True:
            times = torch.randint(0, self.T, (self.batch_size,), device=self.image_tensor.device)
            image_batch = self.image_tensor[times].to(device=self.device)  # Move to GPU
            patch_centers = torch.rand((self.batch_size, 2), dtype=self.image_tensor.dtype, device=self.device) * 2 - 1
            patch_grid = self.patch_kernel.unsqueeze(0) + patch_centers[:, None, None, :]  # [B, tile, tile, 2]
            
            patch_batch = F.grid_sample(image_batch, patch_grid).requires_grad_(True)  # [B, C, tile, tile]
            patch_grid = (patch_grid + 1) / 2

            times_patch = times.float().view(-1, 1, 1, 1).expand(-1, self.tile_size, self.tile_size, 1)
            yield (
                patch_batch.to(dtype=self.dtype, device=self.device),
                patch_grid.to(dtype=self.dtype, device=self.device),
                (times_patch / self.T).to(dtype=self.dtype, device=self.device)
            )


def train_vfx_model(image_dir, device='cuda', epochs=1000, batch_size=8192, experiment_name=None, decoder_config=None):
    image_tensor = load_images(image_dir)
    shape = image_tensor.shape[1:]

>>>>>>> 3679229e
    mse_loss = nn.MSELoss().to(device)
    dct_loss = DCTLoss().to(device)
    gradient_loss = GradientLoss().to(device)
    ssim_loss = SSIMLoss(data_range=1.0).to(device)
    
    # Initialize TensorBoard writer
    experiment_name = experiment_name or datetime.now().strftime("%Y%m%d_%H%M%S")
    log_dir = f'runs/{experiment_name}'
    os.makedirs(log_dir, exist_ok=True)
    writer = SummaryWriter(log_dir)
    global_step = 0

    model = VFXNet(shape[0], shape[1], decoder_config=decoder_config).to(device)
<<<<<<< HEAD
    model.experiment_name = experiment_name
    # optimizer = torch.optim.Adam(model.parameters(), lr=0.001)
=======
    model.experiment_name = experiment_name or datetime.now().strftime("%Y%m%d_%H%M%S")
>>>>>>> 3679229e
    optimizer = SOAP(
        model.parameters(),
        weight_decay=0,
    )
<<<<<<< HEAD
    
    # Log model architecture and hyperparameters
    writer.add_text('Model/Architecture', str(model), 0)
    writer.add_text('Model/Config', json.dumps(decoder_config or {}, indent=2), 0)
    writer.add_scalar('Hyperparameters/batch_size', batch_size, 0)
    writer.add_scalar('Hyperparameters/epochs', epochs, 0)
    train_dataloader = DataLoader(dataset, batch_size=batch_size, shuffle=True, num_workers=4)
    print(f"Train_dataloader_stats: {len(train_dataloader)} batches, {len(train_dataloader.dataset)} samples")

    # scheduler = CosineAnnealingLR(optimizer, T_max=50, eta_min=1e-5)
=======
>>>>>>> 3679229e

    base_path = f"anim_tests/{model.experiment_name}"
    os.makedirs(os.path.dirname(base_path), exist_ok=True)

    dataset = PatchSampler(image_tensor, batch_size=64)
    dataloader = DataLoader(dataset, batch_size=None)
    log_epochs = list(range(0, 11, 1)) + list(range(10, 51, 5)) + list(range(50, 101, 10)) + list(range(100, 501, 50)) + list(range(500, 1001, 100))

    batches_per_epoch = 1000
    total_pixel_loss = 0.0
    total_patch_loss = 0.0
    for epoch in range(epochs):
        model.train()
<<<<<<< HEAD
        epoch_losses = []
        batch_num = 0
        epoch_start_time = time.time()
        for image, raw_pos, control in train_dataloader:
            batch_num += 1
            global_step += 1
            
            if batch_num % 100 == 0:
                print(f"Batch {batch_num}/{len(train_dataloader)}")
                examples_per_sec = batch_num * batch_size / (time.time() - epoch_start_time)
                print(f"Examples per second: {examples_per_sec:.2f}")
                writer.add_scalar('Training/examples_per_second', examples_per_sec, global_step)
            
            # Move batch data to device
            image = image.to(device)
            raw_pos = raw_pos.to(device) 
            control = control.to(device)
            
            reconstructed_image = model.forward(raw_pos, control)

            mse_weight = 0.1
            dct_weight = 0.15
            l1_weight = 0.75

            # Calculate individual losses
            mse_loss_val = mse_loss(reconstructed_image, image)
            dct_loss_val = dct_loss(reconstructed_image, image)
            l1_loss_val = F.l1_loss(reconstructed_image, image)
            
            pixel_loss = (
                mse_weight * mse_loss_val +
                dct_weight * dct_loss_val +
                l1_weight * l1_loss_val
=======
        batch_num = 0
        total_pixel_loss = 0.0
        for image_patches, pos_patches, time_patches in dataloader:
            # Permute reconstructed_image from [B, H, W, C] to [B, C, H, W] and select first 3 channels
            reconstructed_image = model.run_patch(pos_patches, time_patches)[..., :3]
            reconstructed_image_patches = reconstructed_image.permute(0, 3, 1, 2)
            patch_loss = ssim_loss(reconstructed_image_patches, image_patches)

            if batch_num % 100 == 0:
                print(f"Batch {batch_num+1}/{batches_per_epoch}")
            pixel_loss = (
                0.1 * mse_loss(reconstructed_image_patches, image_patches) +
                0.15 * dct_loss(reconstructed_image_patches, image_patches) +
                0.75 * F.l1_loss(reconstructed_image_patches, image_patches)
>>>>>>> 3679229e
            )
            
            # Log losses to TensorBoard
            writer.add_scalar('Loss/total', pixel_loss.item(), global_step)
            writer.add_scalar('Loss/mse', mse_loss_val.item(), global_step)
            writer.add_scalar('Loss/dct', dct_loss_val.item(), global_step)
            writer.add_scalar('Loss/l1', l1_loss_val.item(), global_step)
            
            epoch_losses.append(pixel_loss.item())

            total_loss = pixel_loss + patch_loss
            optimizer.zero_grad()
<<<<<<< HEAD
            pixel_loss.backward()
            
            # Log gradient norms
            if batch_num % 100 == 0:
                grad_norm = get_total_grad_norm(model)
                writer.add_scalar('Training/gradient_norm', grad_norm, global_step)
            
            optimizer.step()
            
            # Log learning rate
            writer.add_scalar('Training/learning_rate', optimizer.param_groups[0]['lr'], global_step)
        
        # Log epoch metrics
        avg_epoch_loss = sum(epoch_losses) / len(epoch_losses) if epoch_losses else 0
        epoch_duration = time.time() - epoch_start_time
        writer.add_scalar('Loss/epoch_average', avg_epoch_loss, epoch)
        writer.add_scalar('Training/epoch_duration', epoch_duration, epoch)
        
        reconstructed, sampled = save_images(model, control_tensor, write_files=False)
        if epoch > 100:
            H, W = model.height, model.width
            original_frames = corresponding_original_frames(sampled, image_tensor, (H, W), control_tensor)
            ssim_scores = compute_ssim_scores(
                reconstructed, original_frames,
                update=True, ssim_loss_fn=ssim_loss, optimizer=optimizer
            )
            # Log SSIM scores from the update
            if ssim_scores:
                avg_ssim_loss = sum(ssim_scores) / len(ssim_scores)
                writer.add_scalar('Loss/ssim', avg_ssim_loss, epoch)

        # H, W = model.height, model.width
        # original_frames = corresponding_original_frames(sampled, image_tensor, (H, W), control_tensor)
        # compute_gradient_scores(
        #     reconstructed, original_frames,
        #     update=True,
        #     grad_loss_fn=gradient_loss,  # your Sobel‐based function
        #     optimizer=optimizer
        # )
        # scheduler.step()

        # print(f"Epoch [{epoch}/{epochs}], Loss: {epoch_loss:.6f}")
        # Log specific epochs for detailed analysis
=======
            total_loss.backward()
            optimizer.step()
            total_pixel_loss += pixel_loss.item()
            total_patch_loss += patch_loss.item()
            batch_num += 1
            if batch_num >= batches_per_epoch:
                break
        total_pixel_loss /= batches_per_epoch
        total_patch_loss /= batches_per_epoch

>>>>>>> 3679229e
        if epoch in log_epochs:
            print(f"Epoch {epoch+1} - Pixel loss: {total_pixel_loss:.4f}, Patch loss: {total_patch_loss:.4f}")
            epoch_dir = f"{base_path}/epoch_{epoch}"
            os.makedirs(epoch_dir, exist_ok=True)
            model.eval()  # Set model to evaluation mode
<<<<<<< HEAD
            reconstructed_batch, sampled_controls = save_images(model, control_tensor, base_dir=epoch_dir)
            
            # Get original frames once
            H, W = shape[0], shape[1]
            original_frames_tensors = corresponding_original_frames(sampled_controls, image_tensor, (H, W), control_tensor)
            
            # Compute SSIM scores
            ssim_scores = compute_ssim_scores(reconstructed_batch, original_frames_tensors, ssim_loss_fn=ssim_loss, update=False)
            avg_ssim = sum(ssim_scores) / len(ssim_scores)
            
            # Compute PSNR scores
            psnr_scores = compute_psnr_scores(reconstructed_batch, original_frames_tensors)
            avg_psnr = log_psnr_info(psnr_scores, sampled_controls, epoch)
            
            # Log quality metrics to TensorBoard
            writer.add_scalar('Metrics/PSNR', avg_psnr, epoch)
            writer.add_scalar('Metrics/SSIM', avg_ssim, epoch)
            
            # Log per-frame metrics as histograms
            writer.add_histogram('Metrics/PSNR_distribution', torch.tensor(psnr_scores), epoch)
            writer.add_histogram('Metrics/SSIM_distribution', torch.tensor(ssim_scores), epoch)
            
            # Log sample images to TensorBoard
            if len(reconstructed_batch) > 0 and len(original_frames_tensors) > 0:
                # Take first 4 frames for visualization
                num_samples = min(4, len(reconstructed_batch))
                for i in range(num_samples):
                    # Convert from HWC to CHW for TensorBoard
                    recon_img = reconstructed_batch[i].permute(2, 0, 1)
                    orig_img = original_frames_tensors[i].permute(2, 0, 1)
                    
                    writer.add_image(f'Reconstructed/frame_{i}', recon_img, epoch)
                    writer.add_image(f'Original/frame_{i}', orig_img, epoch)
                    
                    # Add difference image
                    diff_img = torch.abs(recon_img - orig_img)
                    writer.add_image(f'Difference/frame_{i}', diff_img, epoch)

            # Generate comparison GIF
            original_frames = [frame.cpu().numpy() for frame in original_frames_tensors]
            control_frames = [frame.squeeze(0).cpu().numpy() for frame in reconstructed_batch]
            
            # Generate the comparison WebP
            comparison_path = os.path.join(epoch_dir, "comparison.webp")
            generate_comparison_gif(original_frames, control_frames, comparison_path)

            print(f"Average SSIM for epoch {epoch}: {avg_ssim:.4f}")
            metrics_path = f"png_tests/{model.experiment_name}/epoch_{epoch}/summary.json"
            os.makedirs(os.path.dirname(metrics_path), exist_ok=True)
            with open(metrics_path, "w") as f:
                json.dump({
                    "epoch": epoch,
                    # "loss": pixel_loss.item(),
                    "avg_ssim": avg_ssim,
                    "avg_psnr": avg_psnr,
                    "ssim_per_frame": ssim_scores,
                    "psnr_per_frame": psnr_scores,
                    "decoder_config": decoder_config
                }, f, indent=2)
    
    # Close TensorBoard writer
    writer.close()
    print(f"\nTraining complete! View results with: tensorboard --logdir=runs/{experiment_name}")
    return model

=======
            with torch.no_grad():
                save_images(model, H=512, W=1024, n_images=5, gif_frames=250, base_dir=epoch_dir)
                # print(f"Average SSIM for epoch {epoch}: {avg_ssim:.4f}")
                # metrics_path = f"png_tests/{model.experiment_name}/epoch_{epoch}/summary.json"
                # os.makedirs(os.path.dirname(metrics_path), exist_ok=True)
                # with open(metrics_path, "w") as f:
                #     json.dump({
                #         "epoch": epoch,
                #         # "loss": pixel_loss.item(),
                #         "avg_ssim": avg_ssim,
                #         "ssim_per_frame": ssim_scores,
                #         "decoder_config": decoder_config
                #     }, f, indent=2)
>>>>>>> 3679229e


def get_total_grad_norm(model, norm_type=2):
    total_norm = 0.0
    for p in model.parameters():
        if p.grad is not None:
            param_norm = p.grad.data.norm(norm_type)
            total_norm += param_norm.item() ** norm_type
    total_norm = total_norm ** (1. / norm_type)
    return total_norm
<|MERGE_RESOLUTION|>--- conflicted
+++ resolved
@@ -251,12 +251,6 @@
     return grad_scores
 
 
-<<<<<<< HEAD
-def train_vfx_model(image_dir, device='cuda', epochs=1000, batch_size=8196, experiment_name=None, decoder_config=None):
-    # Load images and create tensors
-    image_tensor, raw_pos, control_tensor, shape = load_images(image_dir, device)
-    print(f"image_tensor shape: {image_tensor.shape}")
-=======
 def subsample_random_pixels(num_samples, image_tensor, raw_pos, control_tensor):
     total_pixels = image_tensor.shape[0]
     indices = torch.randperm(total_pixels)[:num_samples]
@@ -305,8 +299,6 @@
 def train_vfx_model(image_dir, device='cuda', epochs=1000, batch_size=8192, experiment_name=None, decoder_config=None):
     image_tensor = load_images(image_dir)
     shape = image_tensor.shape[1:]
-
->>>>>>> 3679229e
     mse_loss = nn.MSELoss().to(device)
     dct_loss = DCTLoss().to(device)
     gradient_loss = GradientLoss().to(device)
@@ -320,29 +312,21 @@
     global_step = 0
 
     model = VFXNet(shape[0], shape[1], decoder_config=decoder_config).to(device)
-<<<<<<< HEAD
-    model.experiment_name = experiment_name
-    # optimizer = torch.optim.Adam(model.parameters(), lr=0.001)
-=======
     model.experiment_name = experiment_name or datetime.now().strftime("%Y%m%d_%H%M%S")
->>>>>>> 3679229e
+
     optimizer = SOAP(
         model.parameters(),
         weight_decay=0,
     )
-<<<<<<< HEAD
     
     # Log model architecture and hyperparameters
     writer.add_text('Model/Architecture', str(model), 0)
     writer.add_text('Model/Config', json.dumps(decoder_config or {}, indent=2), 0)
     writer.add_scalar('Hyperparameters/batch_size', batch_size, 0)
     writer.add_scalar('Hyperparameters/epochs', epochs, 0)
-    train_dataloader = DataLoader(dataset, batch_size=batch_size, shuffle=True, num_workers=4)
     print(f"Train_dataloader_stats: {len(train_dataloader)} batches, {len(train_dataloader.dataset)} samples")
 
     # scheduler = CosineAnnealingLR(optimizer, T_max=50, eta_min=1e-5)
-=======
->>>>>>> 3679229e
 
     base_path = f"anim_tests/{model.experiment_name}"
     os.makedirs(os.path.dirname(base_path), exist_ok=True)
@@ -356,44 +340,19 @@
     total_patch_loss = 0.0
     for epoch in range(epochs):
         model.train()
-<<<<<<< HEAD
+        batch_num = 0
+        total_pixel_loss = 0.0
         epoch_losses = []
-        batch_num = 0
         epoch_start_time = time.time()
-        for image, raw_pos, control in train_dataloader:
+        for image_patches, pos_patches, time_patches in dataloader:
             batch_num += 1
             global_step += 1
             
             if batch_num % 100 == 0:
-                print(f"Batch {batch_num}/{len(train_dataloader)}")
+                print(f"Batch {batch_num}/{len(dataloader)}")
                 examples_per_sec = batch_num * batch_size / (time.time() - epoch_start_time)
                 print(f"Examples per second: {examples_per_sec:.2f}")
                 writer.add_scalar('Training/examples_per_second', examples_per_sec, global_step)
-            
-            # Move batch data to device
-            image = image.to(device)
-            raw_pos = raw_pos.to(device) 
-            control = control.to(device)
-            
-            reconstructed_image = model.forward(raw_pos, control)
-
-            mse_weight = 0.1
-            dct_weight = 0.15
-            l1_weight = 0.75
-
-            # Calculate individual losses
-            mse_loss_val = mse_loss(reconstructed_image, image)
-            dct_loss_val = dct_loss(reconstructed_image, image)
-            l1_loss_val = F.l1_loss(reconstructed_image, image)
-            
-            pixel_loss = (
-                mse_weight * mse_loss_val +
-                dct_weight * dct_loss_val +
-                l1_weight * l1_loss_val
-=======
-        batch_num = 0
-        total_pixel_loss = 0.0
-        for image_patches, pos_patches, time_patches in dataloader:
             # Permute reconstructed_image from [B, H, W, C] to [B, C, H, W] and select first 3 channels
             reconstructed_image = model.run_patch(pos_patches, time_patches)[..., :3]
             reconstructed_image_patches = reconstructed_image.permute(0, 3, 1, 2)
@@ -401,11 +360,11 @@
 
             if batch_num % 100 == 0:
                 print(f"Batch {batch_num+1}/{batches_per_epoch}")
+                
             pixel_loss = (
                 0.1 * mse_loss(reconstructed_image_patches, image_patches) +
                 0.15 * dct_loss(reconstructed_image_patches, image_patches) +
                 0.75 * F.l1_loss(reconstructed_image_patches, image_patches)
->>>>>>> 3679229e
             )
             
             # Log losses to TensorBoard
@@ -418,7 +377,6 @@
 
             total_loss = pixel_loss + patch_loss
             optimizer.zero_grad()
-<<<<<<< HEAD
             pixel_loss.backward()
             
             # Log gradient norms
@@ -449,37 +407,16 @@
             if ssim_scores:
                 avg_ssim_loss = sum(ssim_scores) / len(ssim_scores)
                 writer.add_scalar('Loss/ssim', avg_ssim_loss, epoch)
-
-        # H, W = model.height, model.width
-        # original_frames = corresponding_original_frames(sampled, image_tensor, (H, W), control_tensor)
-        # compute_gradient_scores(
-        #     reconstructed, original_frames,
-        #     update=True,
-        #     grad_loss_fn=gradient_loss,  # your Sobel‐based function
-        #     optimizer=optimizer
-        # )
-        # scheduler.step()
-
-        # print(f"Epoch [{epoch}/{epochs}], Loss: {epoch_loss:.6f}")
-        # Log specific epochs for detailed analysis
-=======
-            total_loss.backward()
-            optimizer.step()
-            total_pixel_loss += pixel_loss.item()
-            total_patch_loss += patch_loss.item()
             batch_num += 1
             if batch_num >= batches_per_epoch:
                 break
-        total_pixel_loss /= batches_per_epoch
-        total_patch_loss /= batches_per_epoch
-
->>>>>>> 3679229e
+
         if epoch in log_epochs:
-            print(f"Epoch {epoch+1} - Pixel loss: {total_pixel_loss:.4f}, Patch loss: {total_patch_loss:.4f}")
             epoch_dir = f"{base_path}/epoch_{epoch}"
             os.makedirs(epoch_dir, exist_ok=True)
-            model.eval()  # Set model to evaluation mode
-<<<<<<< HEAD
+            model.eval()
+      
+            print(f"Epoch {epoch+1} - Pixel loss: {total_pixel_loss:.4f}, Patch loss: {total_patch_loss:.4f}")
             reconstructed_batch, sampled_controls = save_images(model, control_tensor, base_dir=epoch_dir)
             
             # Get original frames once
@@ -539,27 +476,15 @@
                     "psnr_per_frame": psnr_scores,
                     "decoder_config": decoder_config
                 }, f, indent=2)
+                
+            with torch.no_grad():
+                save_images(model, H=512, W=1024, n_images=5, gif_frames=250, base_dir=epoch_dir)
     
     # Close TensorBoard writer
     writer.close()
     print(f"\nTraining complete! View results with: tensorboard --logdir=runs/{experiment_name}")
     return model
 
-=======
-            with torch.no_grad():
-                save_images(model, H=512, W=1024, n_images=5, gif_frames=250, base_dir=epoch_dir)
-                # print(f"Average SSIM for epoch {epoch}: {avg_ssim:.4f}")
-                # metrics_path = f"png_tests/{model.experiment_name}/epoch_{epoch}/summary.json"
-                # os.makedirs(os.path.dirname(metrics_path), exist_ok=True)
-                # with open(metrics_path, "w") as f:
-                #     json.dump({
-                #         "epoch": epoch,
-                #         # "loss": pixel_loss.item(),
-                #         "avg_ssim": avg_ssim,
-                #         "ssim_per_frame": ssim_scores,
-                #         "decoder_config": decoder_config
-                #     }, f, indent=2)
->>>>>>> 3679229e
 
 
 def get_total_grad_norm(model, norm_type=2):
